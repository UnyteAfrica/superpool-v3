--- conflicted
+++ resolved
@@ -1,10 +1,10 @@
-<<<<<<< HEAD
+
 import uuid
-=======
+
 from core.mixins import TimestampMixin
 from django.db import models
 from django.utils.translation import gettext_lazy as _
->>>>>>> 04321702
+
 
 from django.db import models  # type: ignore
 from django.utils.translation import gettext_lazy as _  # type: ignore
@@ -28,16 +28,16 @@
         unique=True,
         help_text="Name of the Insurance Provider. This could be a short form of the company name",
     )
-<<<<<<< HEAD
+
     short_code: models.CharField = models.CharField(
         max_length=10,
         unique=True,
         help_text="This is used in the system to identify the provider. It should be unique, example includes: AXA-XXXX, "
-        "HEIR-XXXX, UNYT-XXXX, LEAD-XXXX, etc.",
-=======
+        "HEIR-XXXX, UNYT-XXXX, LEAD-XXXX, etc."
+    )
+
     tax_identification_number = models.CharField(
         _("TIN"), max_length=40, null=True, blank=True
->>>>>>> 04321702
     )
 
     support_email: models.EmailField = models.EmailField(
