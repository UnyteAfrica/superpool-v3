--- conflicted
+++ resolved
@@ -31,10 +31,7 @@
     business_email = models.EmailField(
         _("Business Email"),
         help_text=_("Company registration email address"),
-<<<<<<< HEAD
-=======
         null=True,
->>>>>>> 46b86011
         blank=True,
     )
     support_email = models.EmailField(
