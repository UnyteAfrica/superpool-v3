from core.mixins import TimestampMixin, TrashableModelMixin
from core.providers.models import Provider as Partner  # noqa: F401
from core.user.models import User  # noqa: F401
from django.db import models
<<<<<<< HEAD
from django.utils.translation import gettext_lazy as _
=======
from django_stubs_ext.db.models import TypedModelMeta
>>>>>>> 4dddba26


class Operation:
    """
    Class to represent an operation
    """

    name = models.CharField(max_length=100)

    def __str__(self) -> str:
        return f"<Operation: {self.name}>"


class Coverage(models.Model):
    """
    Represents a structure to help track complex coverage information
    """

    coverage_name: models.CharField = models.CharField(
        _("Coverage Name"),
        max_length=100,
        help_text=_("Name of the coverage e.g collision, hospitalization, etc."),
    )
    coverage_id: models.CharField = models.CharField(
        _("Coverage ID"),
        max_length=100,
        help_text=_("unique identifier to track coverage details"),
    )
    coverage_limit: models.DecimalField = models.DecimalField(
        _("Coverage Limit"),
        max_digits=10,
        decimal_places=2,
        help_text=_(
            "This is the maximum amount that the insurance company will pay for a claim"
        ),
    )  # TODO: Add currency field here
    description: models.TextField = models.TextField(
        _("Description"), help_text=_("Description of the coverage")
    )
    product_id: models.ForeignKey = models.ForeignKey(
        "Product",
        on_delete=models.CASCADE,
        related_name="coverages",
        help_text=_("Product to which the coverage belongs"),
    )


class Address(models.Model):
    """
    Class to represent an address
    """

    street = models.CharField(max_length=100)
    city = models.CharField(max_length=100)
    state = models.CharField(max_length=100)
    country = models.CharField(max_length=100)

    def __str__(self) -> str:
        return f"<Address: {self.street}, {self.city}, {self.state}, {self.country}>"


class Product(TimestampMixin, TrashableModelMixin, models.Model):
    """
    Packages offered by an insurance partner

    E.g Life Insurance, MicroInsurance, General Insurance, etc
    """

    class ProductType(models.TextChoices):
        """
        Choices for the type of insurance package
        """

        LIFE = "Life", "Life Insurance"
        HEALTH = "Health", "Health Insurance"
        AUTO = "Auto", "Auto Insurance"
        GADGET = "Gadget", "Gadget Insurance"
        TRAVEL = "Travel", "Travel Insurance"

    policy_id: models.BigAutoField = models.BigAutoField(
        primary_key=True, help_text="Unique identifier for the package"
    )
    provider: models.ForeignKey = models.ForeignKey(
        Partner,
        on_delete=models.CASCADE,
        help_text="Insurance provider offering the package",
    )
    product_name: models.CharField = models.CharField(
        max_length=100,
        help_text="Name of the package offered by the insurance provider",
    )
    description: models.TextField = models.TextField(
        help_text="Description of the package"
    )
    product_type: models.CharField = models.CharField(
        max_length=15,
        choices=ProductType.choices,
        help_text="Type of insurance package",
    )
    coverage_details: models.TextField = models.TextField(
        help_text="Detailed breakdown of what's covered"
    )
    base_price: models.DecimalField = models.DecimalField(
        max_digits=10,
        decimal_places=2,
        help_text="Base price of the package prior to any modifications or adjustments",
    )  # TODO: We want to add a proper currency field here, we would probably need to create a custom field for this or use a  third-party package

    def __str__(self) -> str:
        return f"Product: {self.product_name}, Provider: {self.provider.name}"

    class Meta(TypedModelMeta):
        db_table = "products"
        verbose_name = "Product"
        verbose_name_plural = "Products"<|MERGE_RESOLUTION|>--- conflicted
+++ resolved
@@ -2,11 +2,8 @@
 from core.providers.models import Provider as Partner  # noqa: F401
 from core.user.models import User  # noqa: F401
 from django.db import models
-<<<<<<< HEAD
 from django.utils.translation import gettext_lazy as _
-=======
 from django_stubs_ext.db.models import TypedModelMeta
->>>>>>> 4dddba26
 
 
 class Operation:
