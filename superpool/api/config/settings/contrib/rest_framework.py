--- conflicted
+++ resolved
@@ -2,7 +2,7 @@
 
 from ..environment import env
 
-<<<<<<< HEAD
+
 DISABLE_AUTH = env.bool("DISABLE_AUTH")
 
 if "DISABLE_AUTH" in os.environ and DISABLE_AUTH:
@@ -25,19 +25,4 @@
         "DEFAULT_RENDERER_CLASSES": [
             "rest_framework.renderers.JSONRenderer",
         ],
-    }
-=======
-REST_FRAMEWORK = {
-    "DEFAULT_AUTHENTICATION_CLASSES": [
-        "rest_framework_simplejwt.authentication.JWTAuthentication",
-    ],
-    "DEFAULT_PERMISSION_CLASSES": [
-        "rest_framework.permissions.DjangoModelPermissionsOrAnonReadOnly",
-        "rest_framework.permissions.IsAuthenticated",
-    ],
-    "DEFAULT_SCHEMA_CLASS": "drf_spectacular.openapi.AutoSchema",
-    "DEFAULT_RENDERER_CLASSES": [
-        "rest_framework.renderers.JSONRenderer",
-    ],
-}
->>>>>>> d47387c5
+    }